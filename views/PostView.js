--- conflicted
+++ resolved
@@ -594,15 +594,6 @@
     return commentDiv;
   }
 
-<<<<<<< HEAD
-  handleUpvote() {
-    // Check if user is logged in
-    const user = this.getCurrentUser();
-    if (!user) {
-      this.emit('notification', {
-        type: 'error',
-        message: 'You need to log in to vote'
-=======
 /**
  * Gestisce il voto sul post
  */
@@ -630,23 +621,12 @@
       this.emit('notification', { 
         type: 'info', 
         message: `You've already voted on this post (${currentPercent}%)`
->>>>>>> 264982e4
       });
       return;
     }
-<<<<<<< HEAD
-
-    // In a real implementation, you would call the SteemService to vote
-    console.log('Voting for post', this.post.author, this.post.permlink);
-    this.emit('notification', {
-      type: 'success',
-      message: 'Your vote was recorded'
-    });
-=======
   } catch (error) {
     console.log('Error checking vote status:', error);
     // Continua anche se non riusciamo a verificare il voto esistente
->>>>>>> 264982e4
   }
   
   // Mostra il popup con slider per la percentuale
@@ -832,17 +812,7 @@
       }).catch(err => console.error('Could not copy link:', err));
     }
   }
-<<<<<<< HEAD
-
-  getCurrentUser() {
-    // In a real implementation, this would get the logged in user from state or localStorage
-    return localStorage.getItem('currentUser') ?
-      JSON.parse(localStorage.getItem('currentUser')) : null;
-  }
-
-=======
-  
->>>>>>> 264982e4
+  
   // Add methods to extract the best image from a post (similar to ProfileView)
   getBestImage(post) {
     const metadata = this.parseMetadata(post.json_metadata);
